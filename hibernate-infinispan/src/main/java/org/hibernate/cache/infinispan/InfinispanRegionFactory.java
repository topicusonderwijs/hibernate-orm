--- conflicted
+++ resolved
@@ -295,8 +295,6 @@
 		log.debug("Starting Infinispan region factory");
 		try {
 			transactionManagerlookup = createTransactionManagerLookup( getServiceRegistry() );
-			transactionManager = transactionManagerlookup.getTransactionManager();
-			manager = createCacheManager();
 			initGenericDataTypeOverrides();
 			ConfigurationService configurationService = getServiceRegistry().getService( ConfigurationService.class );
 			Map settings = configurationService.getSettings();
@@ -306,7 +304,9 @@
 					dissectProperty(prefixLoc, key.toString(), settings);
 				}
 			}
+			manager = createCacheManager(settings);
 			defineGenericDataTypeCacheConfigurations( settings);
+	         definePendingPutsCache();
 		} catch (CacheException ce) {
 			throw ce;
 		} catch (Throwable t) {
@@ -319,30 +319,7 @@
     */
    @Override
    public void start(Settings settings, Properties properties) throws CacheException {
-<<<<<<< HEAD
      	start();
-=======
-      log.debug("Starting Infinispan region factory");
-      try {
-         transactionManagerlookup = createTransactionManagerLookup(settings, properties);
-         manager = createCacheManager(properties);
-         initGenericDataTypeOverrides();
-         Enumeration keys = properties.propertyNames();
-         while (keys.hasMoreElements()) {
-            String key = (String) keys.nextElement();
-            int prefixLoc;
-            if ((prefixLoc = key.indexOf(PREFIX)) != -1) {
-               dissectProperty(prefixLoc, key, properties);
-            }
-         }
-         defineGenericDataTypeCacheConfigurations(properties);
-         definePendingPutsCache();
-      } catch (CacheException ce) {
-         throw ce;
-      } catch (Throwable t) {
-          throw new CacheException("Unable to start region factory", t);
-      }
->>>>>>> b0fa122c
    }
 
    private void definePendingPutsCache() {
@@ -403,31 +380,7 @@
       return Collections.unmodifiableSet(definedConfigurations);
    }
 
-<<<<<<< HEAD
-   protected EmbeddedCacheManager createCacheManager() throws CacheException {
-	   try {
-		   ConfigurationService configurationService = getServiceRegistry().getService( ConfigurationService.class );
-		   String configLoc = configurationService.getSetting(
-				   INFINISPAN_CONFIG_RESOURCE_PROP,
-				   StandardConverters.STRING, DEF_INFINISPAN_CONFIG_RESOURCE
-		   );
-		   EmbeddedCacheManager manager = new DefaultCacheManager( configLoc, false );
-		   Boolean globalStats = configurationService.getSetting(
-				   INFINISPAN_GLOBAL_STATISTICS_PROP,
-				   StandardConverters.BOOLEAN,
-				   false
-		   );
-		   if ( globalStats ) {
-			   manager.getGlobalConfiguration().fluent().globalJmxStatistics();
-		   }
-		   manager.start();
-		   return manager;
-	   }
-	   catch ( IOException e ) {
-		   throw new CacheException( "Unable to create default cache manager", e );
-	   }
-=======
-   protected EmbeddedCacheManager createCacheManager(Properties properties) throws CacheException {
+   protected EmbeddedCacheManager createCacheManager(Map properties) throws CacheException {
       try {
          String configLoc = ConfigurationHelper.getString(
                INFINISPAN_CONFIG_RESOURCE_PROP, properties, DEF_INFINISPAN_CONFIG_RESOURCE);
@@ -448,7 +401,6 @@
       } catch (IOException e) {
          throw new CacheException("Unable to create default cache manager", e);
       }
->>>>>>> b0fa122c
    }
 
    protected EmbeddedCacheManager createCacheManager(
@@ -519,11 +471,7 @@
       return cfgOverride;
    }
 
-<<<<<<< HEAD
-   private void defineGenericDataTypeCacheConfigurations(Map properties) throws CacheException {
-=======
-   private void defineGenericDataTypeCacheConfigurations(Properties properties) {
->>>>>>> b0fa122c
+   private void defineGenericDataTypeCacheConfigurations(Map properties) {
       String[] defaultGenericDataTypes = new String[]{ENTITY_KEY, COLLECTION_KEY, TIMESTAMPS_KEY, QUERY_KEY};
       for (String type : defaultGenericDataTypes) {
          TypeOverrides override = overrideStatisticsIfPresent(typeOverrides.get(type), properties);
@@ -617,12 +565,8 @@
       return cache;
    }
 
-<<<<<<< HEAD
-   private Configuration configureTransactionManager(Configuration regionOverrides, String templateCacheName, Map properties) {
-=======
    private void configureTransactionManager(ConfigurationBuilder builder,
-         String cacheName, Properties properties) {
->>>>>>> b0fa122c
+         String cacheName, Map properties) {
       // Get existing configuration to verify whether a tm was configured or not.
       Configuration baseCfg = manager.getCacheConfiguration(cacheName);
       if (baseCfg != null && baseCfg.transaction().transactionMode().isTransactional()) {
@@ -637,12 +581,8 @@
             log.debug("Infinispan is configured [" + ispnTmLookupClassName + "] with a different transaction manager lookup " +
                             "class than Hibernate [" + hbTmLookupClassName + "]");
          } else {
-<<<<<<< HEAD
-            regionOverrides.fluent().transactionManagerLookup( transactionManagerlookup );
-=======
             // Infinispan TM lookup class null, so apply Hibernate one directly
             builder.transaction().transactionManagerLookup(transactionManagerlookup);
->>>>>>> b0fa122c
          }
 
          String useSyncProp = extractProperty(INFINISPAN_USE_SYNCHRONIZATION_PROP, properties);
