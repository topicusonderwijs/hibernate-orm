--- conflicted
+++ resolved
@@ -205,30 +205,27 @@
 		}
 
 		// see if a specific Dialect override has been provided...
-<<<<<<< HEAD
-		final String explicitDbName = (String) configurationValues.get( AvailableSettings.DIALECT_DB_NAME );
-		if ( StringHelper.isNotEmpty( explicitDbName ) ) {
-			final String explicitDbVersion = (String) configurationValues.get( AvailableSettings.DIALECT_DB_VERSION );
-			final String explicitDbMajor = (String) configurationValues.get( AvailableSettings.DIALECT_DB_MAJOR_VERSION );
-			final String explicitDbMinor = (String) configurationValues.get( AvailableSettings.DIALECT_DB_MINOR_VERSION );
-=======
-		String dbName = (String) configurationValues.get( AvailableSettings.HBM2DDL_DB_NAME );
+		String dbName = (String) configurationValues.get( AvailableSettings.DIALECT_DB_NAME );
 		if ( dbName == null ) {
 			dbName = (String) configurationValues.get( AvailableSettings.JAKARTA_HBM2DDL_DB_NAME );
 		}
 		final String explicitDbName = dbName;
 		if ( StringHelper.isNotEmpty( explicitDbName ) ) {
-			String dbMajor = (String) configurationValues.get( AvailableSettings.HBM2DDL_DB_MAJOR_VERSION );
+			String dbVersion = (String) configurationValues.get( AvailableSettings.DIALECT_DB_VERSION );
+			if ( dbVersion == null ) {
+				dbVersion = (String) configurationValues.get( AvailableSettings.JAKARTA_DIALECT_DB_VERSION );
+			}
+			String dbMajor = (String) configurationValues.get( AvailableSettings.DIALECT_DB_MAJOR_VERSION );
 			if ( dbMajor == null ) {
 				dbMajor = (String) configurationValues.get( AvailableSettings.JAKARTA_HBM2DDL_DB_MAJOR_VERSION );
 			}
-			String dbMinor = (String) configurationValues.get( AvailableSettings.HBM2DDL_DB_MINOR_VERSION );
+			String dbMinor = (String) configurationValues.get( AvailableSettings.DIALECT_DB_MINOR_VERSION );
 			if ( dbMinor == null ) {
 				dbMinor = (String) configurationValues.get( AvailableSettings.JAKARTA_HBM2DDL_DB_MINOR_VERSION );
 			}
+			final String explicitDbVersion = dbVersion;
 			final String explicitDbMajor = dbMajor;
 			final String explicitDbMinor = dbMinor;
->>>>>>> 7570f39d
 
 			final Dialect indicatedDialect = serviceRegistry.getService( DialectResolver.class ).resolveDialect(
 					new DialectResolutionInfo() {
