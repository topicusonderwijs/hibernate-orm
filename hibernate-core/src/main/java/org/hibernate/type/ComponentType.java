--- conflicted
+++ resolved
@@ -684,22 +684,6 @@
 		return propertyNullability;
 	}
 
-<<<<<<< HEAD
-=======
-	@Override
-    public boolean isXMLElement() {
-		return true;
-	}
-	@Override
-	public Object fromXMLNode(Node xml, Mapping factory) throws HibernateException {
-		return xml;
-	}
-	@Override
-	public void setToXMLNode(Node node, Object value, SessionFactoryImplementor factory) throws HibernateException {
-		replaceNode( node, ( Element ) value );
-	}
-	@Override
->>>>>>> 899b306f
 	public boolean[] toColumnNullness(Object value, Mapping mapping) {
 		boolean[] result = new boolean[ getColumnSpan( mapping ) ];
 		if ( value == null ) {
