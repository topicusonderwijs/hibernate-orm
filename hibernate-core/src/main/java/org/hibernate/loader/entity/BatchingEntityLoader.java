--- conflicted
+++ resolved
@@ -23,24 +23,21 @@
  *
  */
 package org.hibernate.loader.entity;
+
 import java.io.Serializable;
 import java.util.Iterator;
 import java.util.List;
-<<<<<<< HEAD
-=======
-
->>>>>>> 0b10334e
 import org.hibernate.LockMode;
 import org.hibernate.LockOptions;
 import org.hibernate.MappingException;
 import org.hibernate.engine.LoadQueryInfluencers;
 import org.hibernate.engine.SessionFactoryImplementor;
 import org.hibernate.engine.SessionImplementor;
+import org.hibernate.internal.util.collections.ArrayHelper;
 import org.hibernate.loader.Loader;
 import org.hibernate.persister.entity.EntityPersister;
 import org.hibernate.persister.entity.OuterJoinLoadable;
 import org.hibernate.type.Type;
-import org.hibernate.internal.util.collections.ArrayHelper;
 
 /**
  * "Batch" loads entities, using multiple primary key values in the
@@ -68,11 +65,11 @@
 		Iterator iter = results.iterator();
 		while ( iter.hasNext() ) {
 			Object obj = iter.next();
-			final boolean equal = idType.isEqual( 
-					id, 
-					session.getContextEntityIdentifier(obj), 
-					session.getEntityMode(), 
-					session.getFactory() 
+			final boolean equal = idType.isEqual(
+					id,
+					session.getContextEntityIdentifier(obj),
+					session.getEntityMode(),
+					session.getFactory()
 			);
 			if ( equal ) return obj;
 		}
@@ -91,26 +88,26 @@
 		Serializable[] batch = session.getPersistenceContext()
 			.getBatchFetchQueue()
 			.getEntityBatch( persister, id, batchSizes[0], session.getEntityMode() );
-		
+
 		for ( int i=0; i<batchSizes.length-1; i++) {
 			final int smallBatchSize = batchSizes[i];
 			if ( batch[smallBatchSize-1]!=null ) {
 				Serializable[] smallBatch = new Serializable[smallBatchSize];
 				System.arraycopy(batch, 0, smallBatch, 0, smallBatchSize);
 				final List results = loaders[i].loadEntityBatch(
-						session, 
-						smallBatch, 
-						idType, 
-						optionalObject, 
-						persister.getEntityName(), 
-						id, 
+						session,
+						smallBatch,
+						idType,
+						optionalObject,
+						persister.getEntityName(),
+						id,
 						persister,
 						lockOptions
 				);
 				return getObjectFromList(results, id, session); //EARLY EXIT
 			}
 		}
-		
+
 		return ( (UniqueEntityLoader) loaders[batchSizes.length-1] ).load(id, optionalObject, session);
 
 	}
