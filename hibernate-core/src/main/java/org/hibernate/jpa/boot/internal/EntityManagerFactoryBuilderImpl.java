--- conflicted
+++ resolved
@@ -222,16 +222,8 @@
 		configureIdentifierGenerators( standardServiceRegistry );
 
 		final MetadataSources metadataSources = new MetadataSources( bsr );
-<<<<<<< HEAD
-		List<ConverterDescriptor> attributeConverterDefinitions = populate(
-				metadataSources,
-				mergedSettings,
-				standardServiceRegistry
-		);
-=======
-		List<AttributeConverterDefinition> attributeConverterDefinitions = applyMappingResources( metadataSources );
-
->>>>>>> 404bc196
+		List<ConverterDescriptor> attributeConverterDefinitions = applyMappingResources( metadataSources );
+
 		this.metamodelBuilder = (MetadataBuilderImplementor) metadataSources.getMetadataBuilder( standardServiceRegistry );
 		applyMetamodelBuilderSettings( mergedSettings, attributeConverterDefinitions );
 
@@ -1069,16 +1061,9 @@
 	}
 
 	@SuppressWarnings("unchecked")
-<<<<<<< HEAD
-	protected List<ConverterDescriptor> populate(
-			MetadataSources metadataSources,
-			MergedSettings mergedSettings,
-			StandardServiceRegistry ssr) {
-=======
-	private List<AttributeConverterDefinition> applyMappingResources(MetadataSources metadataSources) {
+	private List<ConverterDescriptor> applyMappingResources(MetadataSources metadataSources) {
 		// todo : where in the heck are `org.hibernate.jpa.boot.spi.PersistenceUnitDescriptor.getManagedClassNames` handled?!?
 
->>>>>>> 404bc196
 //		final ClassLoaderService classLoaderService = ssr.getService( ClassLoaderService.class );
 //
 //		// todo : make sure MetadataSources/Metadata are capable of handling duplicate sources
@@ -1159,14 +1144,8 @@
 
 	private void applyMetamodelBuilderSettings(
 			MergedSettings mergedSettings,
-<<<<<<< HEAD
-			StandardServiceRegistry ssr,
 			List<ConverterDescriptor> converterDescriptors) {
-		( (MetadataBuilderImplementor) metamodelBuilder ).getBootstrapContext().markAsJpaBootstrap();
-=======
-			List<AttributeConverterDefinition> attributeConverterDefinitions) {
 		metamodelBuilder.getBootstrapContext().markAsJpaBootstrap();
->>>>>>> 404bc196
 
 		if ( persistenceUnit.getTempClassLoader() != null ) {
 			metamodelBuilder.applyTempClassLoader( persistenceUnit.getTempClassLoader() );
