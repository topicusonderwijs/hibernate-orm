--- conflicted
+++ resolved
@@ -38,7 +38,6 @@
 import java.util.jar.JarFile;
 import java.util.zip.ZipEntry;
 
-<<<<<<< HEAD
 import org.hibernate.HibernateException;
 import org.hibernate.boot.registry.BootstrapServiceRegistry;
 import org.hibernate.boot.registry.StandardServiceRegistry;
@@ -65,25 +64,6 @@
 import org.jboss.jandex.Indexer;
 import org.jboss.logging.Logger;
 import org.w3c.dom.Document;
-=======
-import org.hibernate.boot.registry.BootstrapServiceRegistry;
-import org.hibernate.boot.registry.StandardServiceRegistry;
-import org.hibernate.boot.registry.classloading.spi.ClassLoaderService;
-import org.hibernate.cfg.EJB3DTDEntityResolver;
-import org.hibernate.cfg.EJB3NamingStrategy;
-import org.hibernate.cfg.NamingStrategy;
-import org.hibernate.internal.jaxb.JaxbRoot;
-import org.hibernate.internal.jaxb.Origin;
-import org.hibernate.internal.jaxb.SourceType;
-import org.hibernate.metamodel.source.MappingException;
-import org.hibernate.metamodel.source.MappingNotFoundException;
-import org.hibernate.metamodel.source.internal.JaxbHelper;
-import org.hibernate.metamodel.source.internal.MetadataBuilderImpl;
-import org.hibernate.service.ServiceRegistry;
-import org.jboss.logging.Logger;
-import org.w3c.dom.Document;
-import org.xml.sax.EntityResolver;
->>>>>>> bd7840dd
 
 /**
  * Entry point into working with sources of metadata information ({@code hbm.xml}, annotations).   Tell Hibernate
@@ -96,28 +76,14 @@
 	private static final Logger LOG = Logger.getLogger( MetadataSources.class );
 
 	private final ServiceRegistry serviceRegistry;
-<<<<<<< HEAD
 	private final JaxbMappingProcessor jaxbProcessor;
 	private final List<CacheRegionDefinition> externalCacheRegionDefinitions = new ArrayList<CacheRegionDefinition>();
-
-=======
-	
->>>>>>> bd7840dd
 	private List<JaxbRoot> jaxbRootList = new ArrayList<JaxbRoot>();
 	private LinkedHashSet<Class<?>> annotatedClasses = new LinkedHashSet<Class<?>>();
 	private LinkedHashSet<String> annotatedClassNames = new LinkedHashSet<String>();
 	private LinkedHashSet<String> annotatedPackages = new LinkedHashSet<String>();
 
-<<<<<<< HEAD
 	private boolean hasOrmXmlJaxbRoots;
-=======
-	private final JaxbHelper jaxbHelper;
-
-	private final EntityResolver entityResolver;
-	private final NamingStrategy namingStrategy;
-
-	private final MetadataBuilderImpl metadataBuilder;
->>>>>>> bd7840dd
 
 	/**
 	 * Create a metadata sources using the specified service registry.
@@ -137,22 +103,6 @@
 		this.jaxbProcessor = new JaxbMappingProcessor( serviceRegistry );
 	}
 
-<<<<<<< HEAD
-=======
-		this.jaxbHelper = new JaxbHelper( this );
-		this.metadataBuilder = new MetadataBuilderImpl( this );
-		
-		// service registry really should be either BootstrapServiceRegistry or StandardServiceRegistry type...
-		if ( ! isExpectedServiceRegistryType( serviceRegistry ) ) {
-			LOG.debugf(
-					"Unexpected ServiceRegistry type [%s] encountered during building of MetadataSources; may cause " +
-							"problems later attempting to construct MetadataBuilder",
-					serviceRegistry.getClass().getName()
-			);
-		}
-	}
-
->>>>>>> bd7840dd
 	protected static boolean isExpectedServiceRegistryType(ServiceRegistry serviceRegistry) {
 		return BootstrapServiceRegistry.class.isInstance( serviceRegistry )
 				|| StandardServiceRegistry.class.isInstance( serviceRegistry );
