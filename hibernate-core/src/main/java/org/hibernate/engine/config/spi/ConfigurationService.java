/*
 * Hibernate, Relational Persistence for Idiomatic Java
 *
 * Copyright (c) 2011, Red Hat Inc. or third-party contributors as
 * indicated by the @author tags or express copyright attribution
 * statements applied by the authors.  All third-party contributions are
 * distributed under license by Red Hat Inc.
 *
 * This copyrighted material is made available to anyone wishing to use, modify,
 * copy, or redistribute it subject to the terms and conditions of the GNU
 * Lesser General Public License, as published by the Free Software Foundation.
 *
 * This program is distributed in the hope that it will be useful,
 * but WITHOUT ANY WARRANTY; without even the implied warranty of MERCHANTABILITY
 * or FITNESS FOR A PARTICULAR PURPOSE.  See the GNU Lesser General Public License
 * for more details.
 *
 * You should have received a copy of the GNU Lesser General Public License
 * along with this distribution; if not, write to:
 * Free Software Foundation, Inc.
 * 51 Franklin Street, Fifth Floor
 * Boston, MA  02110-1301  USA
 */
package org.hibernate.engine.config.spi;

import java.util.Map;

import org.hibernate.service.Service;

/**
 * Provides access to the initial user-provided configuration values
 *
 * @author Steve Ebersole
 */
public interface ConfigurationService extends Service {
<<<<<<< HEAD
	public Map<?,?> getSettings();

	public <T> T getSetting(String name);
	public <T> T getSetting(String name, Converter<T> converter);
	public <T> T getSetting(String name, Class<T> expectedType);
=======
	/**
	 * Access to the complete map of config settings.  The returned map is immutable
	 *
	 * @return The immutable map of config settings.
	 */
	public Map getSettings();

	/**
	 * Get the named setting, using the specified converter.
	 *
	 * @param name The name of the setting to get.
	 * @param converter The converter to apply
	 * @param <T> The Java type of the conversion
	 *
	 * @return The converted (typed) setting.  May return {@code null} (see {@link #getSetting(String, Class, Object)})
	 */
	public <T> T getSetting(String name, Converter<T> converter);

	/**
	 * Get the named setting, using the specified converter and default value.
	 *
	 * @param name The name of the setting to get.
	 * @param converter The converter to apply
	 * @param defaultValue If no setting with that name is found, return this default value as the result.
	 * @param <T> The Java type of the conversion
	 *
	 * @return The converted (typed) setting.  Will be the defaultValue if no such setting was defined.
	 */
>>>>>>> f40f814b
	public <T> T getSetting(String name, Converter<T> converter, T defaultValue);

	/**
	 * Get the named setting.  Differs from the form taking a Converter in that here we expect to have a simple
	 * cast rather than any involved conversion.
	 *
	 * @param name The name of the setting to get.
	 * @param expected The expected Java type.
	 * @param defaultValue If no setting with that name is found, return this default value as the result.
	 * @param <T> The Java type of the conversion
	 *
	 * @return The converted (typed) setting.  Will be the defaultValue if no such setting was defined.
	 */
	public <T> T getSetting(String name, Class<T> expected, T defaultValue);

<<<<<<< HEAD
=======
	/**
	 * Cast <tt>candidate</tt> to the instance of <tt>expected</tt> type.
	 *
	 * @param expected The type of instance expected to return.
	 * @param candidate The candidate object to be casted.
	 * @param <T> The java type of the expected return
	 *
	 * @return The instance of expected type or null if this cast fail.
	 *
	 * @deprecated No idea why this is exposed here...
	 */
	@Deprecated
	public <T> T cast(Class<T> expected, Object candidate);

	/**
	 * Simple conversion contract for converting an untyped object to a specified type.
	 *
	 * @param <T> The Java type of the converted value
	 */
>>>>>>> f40f814b
	public static interface Converter<T> {
		/**
		 * Convert an untyped Object reference to the Converter's type.
		 *
		 * @param value The untyped value
		 *
		 * @return The converted (typed) value.
		 */
		public T convert(Object value);
	}
}<|MERGE_RESOLUTION|>--- conflicted
+++ resolved
@@ -33,19 +33,14 @@
  * @author Steve Ebersole
  */
 public interface ConfigurationService extends Service {
-<<<<<<< HEAD
-	public Map<?,?> getSettings();
-
-	public <T> T getSetting(String name);
-	public <T> T getSetting(String name, Converter<T> converter);
-	public <T> T getSetting(String name, Class<T> expectedType);
-=======
 	/**
 	 * Access to the complete map of config settings.  The returned map is immutable
 	 *
 	 * @return The immutable map of config settings.
 	 */
-	public Map getSettings();
+	public Map<?,?> getSettings();
+
+	public <T> T getSetting(String name);
 
 	/**
 	 * Get the named setting, using the specified converter.
@@ -68,7 +63,6 @@
 	 *
 	 * @return The converted (typed) setting.  Will be the defaultValue if no such setting was defined.
 	 */
->>>>>>> f40f814b
 	public <T> T getSetting(String name, Converter<T> converter, T defaultValue);
 
 	/**
@@ -84,8 +78,6 @@
 	 */
 	public <T> T getSetting(String name, Class<T> expected, T defaultValue);
 
-<<<<<<< HEAD
-=======
 	/**
 	 * Cast <tt>candidate</tt> to the instance of <tt>expected</tt> type.
 	 *
@@ -105,7 +97,6 @@
 	 *
 	 * @param <T> The Java type of the converted value
 	 */
->>>>>>> f40f814b
 	public static interface Converter<T> {
 		/**
 		 * Convert an untyped Object reference to the Converter's type.
