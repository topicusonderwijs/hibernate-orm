--- conflicted
+++ resolved
@@ -25,6 +25,8 @@
 
 import java.util.Map;
 
+import org.jboss.logging.Logger;
+
 import org.hibernate.cfg.Environment;
 import org.hibernate.dialect.Dialect;
 import org.hibernate.engine.jdbc.LobCreationContext;
@@ -36,6 +38,7 @@
 import org.hibernate.engine.jdbc.spi.ResultSetWrapper;
 import org.hibernate.engine.jdbc.spi.SqlExceptionHelper;
 import org.hibernate.engine.jdbc.spi.SqlStatementLogger;
+import org.hibernate.internal.CoreMessageLogger;
 import org.hibernate.internal.util.config.ConfigurationHelper;
 import org.hibernate.service.spi.Configurable;
 import org.hibernate.service.spi.ServiceRegistryAwareService;
@@ -47,14 +50,11 @@
  * @author Steve Ebersole
  */
 public class JdbcServicesImpl implements JdbcServices, ServiceRegistryAwareService, Configurable {
-<<<<<<< HEAD
-=======
 	private static final CoreMessageLogger LOG = Logger.getMessageLogger(
 			CoreMessageLogger.class,
 			JdbcServicesImpl.class.getName()
 	);
 
->>>>>>> f40f814b
 	private ServiceRegistryImplementor serviceRegistry;
 	private JdbcEnvironment jdbcEnvironment;
 
@@ -71,356 +71,10 @@
 	public void configure(Map configValues) {
 		this.jdbcEnvironment = serviceRegistry.getService( JdbcEnvironment.class );
 
-<<<<<<< HEAD
 		this.connectionProvider = serviceRegistry.getService( ConnectionProvider.class );
-=======
-		boolean metaSupportsRefCursors = false;
-		boolean metaSupportsNamedParams = false;
-		boolean metaSupportsScrollable = false;
-		boolean metaSupportsGetGeneratedKeys = false;
-		boolean metaSupportsBatchUpdates = false;
-		boolean metaReportsDDLCausesTxnCommit = false;
-		boolean metaReportsDDLInTxnSupported = true;
-		String extraKeywordsString = "";
-		int sqlStateType = -1;
-		boolean lobLocatorUpdateCopy = false;
-		String catalogName = null;
-		String schemaName = null;
-		final LinkedHashSet<TypeInfo> typeInfoSet = new LinkedHashSet<TypeInfo>();
-
-		// 'hibernate.temp.use_jdbc_metadata_defaults' is a temporary magic value.
-		// The need for it is intended to be alleviated with future development, thus it is
-		// not defined as an Environment constant...
-		//
-		// it is used to control whether we should consult the JDBC metadata to determine
-		// certain Settings default values; it is useful to *not* do this when the database
-		// may not be available (mainly in tools usage).
-		final boolean useJdbcMetadata = ConfigurationHelper.getBoolean( "hibernate.temp.use_jdbc_metadata_defaults", configValues, true );
-		if ( useJdbcMetadata ) {
-			try {
-				final Connection connection = jdbcConnectionAccess.obtainConnection();
-				try {
-					DatabaseMetaData meta = connection.getMetaData();
-					if(LOG.isDebugEnabled()) {
-						LOG.debugf( "Database ->\n" + "       name : %s\n" + "    version : %s\n" + "      major : %s\n" + "      minor : %s",
-									meta.getDatabaseProductName(),
-									meta.getDatabaseProductVersion(),
-									meta.getDatabaseMajorVersion(),
-									meta.getDatabaseMinorVersion()
-						);
-						LOG.debugf( "Driver ->\n" + "       name : %s\n" + "    version : %s\n" + "      major : %s\n" + "      minor : %s",
-									meta.getDriverName(),
-									meta.getDriverVersion(),
-									meta.getDriverMajorVersion(),
-									meta.getDriverMinorVersion()
-						);
-						LOG.debugf( "JDBC version : %s.%s", meta.getJDBCMajorVersion(), meta.getJDBCMinorVersion() );
-					}
-
-					metaSupportsRefCursors = StandardRefCursorSupport.supportsRefCursors( meta );
-					metaSupportsNamedParams = meta.supportsNamedParameters();
-					metaSupportsScrollable = meta.supportsResultSetType( ResultSet.TYPE_SCROLL_INSENSITIVE );
-					metaSupportsBatchUpdates = meta.supportsBatchUpdates();
-					metaReportsDDLCausesTxnCommit = meta.dataDefinitionCausesTransactionCommit();
-					metaReportsDDLInTxnSupported = !meta.dataDefinitionIgnoredInTransactions();
-					metaSupportsGetGeneratedKeys = meta.supportsGetGeneratedKeys();
-					extraKeywordsString = meta.getSQLKeywords();
-					sqlStateType = meta.getSQLStateType();
-					lobLocatorUpdateCopy = meta.locatorsUpdateCopy();
-					typeInfoSet.addAll( TypeInfoExtracter.extractTypeInfo( meta ) );
-
-					dialect = dialectFactory.buildDialect( configValues, connection );
-
-					catalogName = connection.getCatalog();
-					final SchemaNameResolver schemaNameResolver = determineExplicitSchemaNameResolver( configValues );
-					if ( schemaNameResolver == null ) {
-// todo : add dialect method
-//						schemaNameResolver = dialect.getSchemaNameResolver();
-					}
-					if ( schemaNameResolver != null ) {
-						schemaName = schemaNameResolver.resolveSchemaName( connection );
-					}
-					lobCreatorBuilder = new LobCreatorBuilder( configValues, connection );
-				}
-				catch ( SQLException sqle ) {
-					LOG.unableToObtainConnectionMetadata( sqle.getMessage() );
-				}
-				finally {
-					if ( connection != null ) {
-						jdbcConnectionAccess.releaseConnection( connection );
-					}
-				}
-			}
-			catch ( SQLException sqle ) {
-				LOG.unableToObtainConnectionToQueryMetadata( sqle.getMessage() );
-				dialect = dialectFactory.buildDialect( configValues, null );
-			}
-			catch ( UnsupportedOperationException uoe ) {
-				// user supplied JDBC connections
-				dialect = dialectFactory.buildDialect( configValues, null );
-			}
-		}
-		else {
-			dialect = dialectFactory.buildDialect( configValues, null );
-		}
->>>>>>> f40f814b
-
 		final boolean showSQL = ConfigurationHelper.getBoolean( Environment.SHOW_SQL, configValues, false );
 		final boolean formatSQL = ConfigurationHelper.getBoolean( Environment.FORMAT_SQL, configValues, false );
 		this.sqlStatementLogger =  new SqlStatementLogger( showSQL, formatSQL );
-<<<<<<< HEAD
-=======
-
-		this.extractedMetaDataSupport = new ExtractedDatabaseMetaDataImpl(
-				metaSupportsRefCursors,
-				metaSupportsNamedParams,
-				metaSupportsScrollable,
-				metaSupportsGetGeneratedKeys,
-				metaSupportsBatchUpdates,
-				metaReportsDDLInTxnSupported,
-				metaReportsDDLCausesTxnCommit,
-				parseKeywords( extraKeywordsString ),
-				parseSQLStateType( sqlStateType ),
-				lobLocatorUpdateCopy,
-				schemaName,
-				catalogName,
-				typeInfoSet
-		);
-
-		SQLExceptionConverter sqlExceptionConverter = dialect.buildSQLExceptionConverter();
-		if ( sqlExceptionConverter == null ) {
-			final StandardSQLExceptionConverter converter = new StandardSQLExceptionConverter();
-			sqlExceptionConverter = converter;
-			converter.addDelegate( dialect.buildSQLExceptionConversionDelegate() );
-			converter.addDelegate( new SQLExceptionTypeDelegate( dialect ) );
-			// todo : vary this based on extractedMetaDataSupport.getSqlStateType()
-			converter.addDelegate( new SQLStateConversionDelegate( dialect ) );
-		}
-		this.sqlExceptionHelper = new SqlExceptionHelper( sqlExceptionConverter );
-	}
-
-	private JdbcConnectionAccess buildJdbcConnectionAccess(Map configValues) {
-		final MultiTenancyStrategy multiTenancyStrategy = MultiTenancyStrategy.determineMultiTenancyStrategy( configValues );
-
-		if ( MultiTenancyStrategy.NONE == multiTenancyStrategy ) {
-			connectionProvider = serviceRegistry.getService( ConnectionProvider.class );
-			return new ConnectionProviderJdbcConnectionAccess( connectionProvider );
-		}
-		else {
-			connectionProvider = null;
-			final MultiTenantConnectionProvider multiTenantConnectionProvider = serviceRegistry.getService( MultiTenantConnectionProvider.class );
-			return new MultiTenantConnectionProviderJdbcConnectionAccess( multiTenantConnectionProvider );
-		}
-	}
-
-	private static class ConnectionProviderJdbcConnectionAccess implements JdbcConnectionAccess {
-		private final ConnectionProvider connectionProvider;
-
-		public ConnectionProviderJdbcConnectionAccess(ConnectionProvider connectionProvider) {
-			this.connectionProvider = connectionProvider;
-		}
-
-		@Override
-		public Connection obtainConnection() throws SQLException {
-			return connectionProvider.getConnection();
-		}
-
-		@Override
-		public void releaseConnection(Connection connection) throws SQLException {
-			connectionProvider.closeConnection( connection );
-		}
-
-		@Override
-		public boolean supportsAggressiveRelease() {
-			return connectionProvider.supportsAggressiveRelease();
-		}
-	}
-
-	private static class MultiTenantConnectionProviderJdbcConnectionAccess implements JdbcConnectionAccess {
-		private final MultiTenantConnectionProvider connectionProvider;
-
-		public MultiTenantConnectionProviderJdbcConnectionAccess(MultiTenantConnectionProvider connectionProvider) {
-			this.connectionProvider = connectionProvider;
-		}
-
-		@Override
-		public Connection obtainConnection() throws SQLException {
-			return connectionProvider.getAnyConnection();
-		}
-
-		@Override
-		public void releaseConnection(Connection connection) throws SQLException {
-			connectionProvider.releaseAnyConnection( connection );
-		}
-
-		@Override
-		public boolean supportsAggressiveRelease() {
-			return connectionProvider.supportsAggressiveRelease();
-		}
-	}
-
-
-	/**
-	 * A constant naming the setting used to identify the {@link SchemaNameResolver} to use
-	 * <p/>
-	 * TODO : add to Environment
-	 */
-	public static final String SCHEMA_NAME_RESOLVER = "hibernate.schema_name_resolver";
-
-	private SchemaNameResolver determineExplicitSchemaNameResolver(Map configValues) {
-		final Object setting = configValues.get( SCHEMA_NAME_RESOLVER );
-		if ( SchemaNameResolver.class.isInstance( setting ) ) {
-			return (SchemaNameResolver) setting;
-		}
-
-		final String resolverClassName = (String) setting;
-		if ( resolverClassName != null ) {
-			try {
-				final Class resolverClass = ReflectHelper.classForName( resolverClassName, getClass() );
-				return (SchemaNameResolver) ReflectHelper.getDefaultConstructor( resolverClass ).newInstance();
-			}
-			catch ( ClassNotFoundException e ) {
-				LOG.unableToLocateConfiguredSchemaNameResolver( resolverClassName, e.toString() );
-			}
-			catch ( InvocationTargetException e ) {
-				LOG.unableToInstantiateConfiguredSchemaNameResolver( resolverClassName, e.getTargetException().toString() );
-			}
-			catch ( Exception e ) {
-				LOG.unableToInstantiateConfiguredSchemaNameResolver( resolverClassName, e.toString() );
-			}
-		}
-		return null;
-	}
-
-	private Set<String> parseKeywords(String extraKeywordsString) {
-		final Set<String> keywordSet = new HashSet<String>();
-		keywordSet.addAll( Arrays.asList( extraKeywordsString.split( "," ) ) );
-		return keywordSet;
-	}
-
-	private ExtractedDatabaseMetaData.SQLStateType parseSQLStateType(int sqlStateType) {
-		switch ( sqlStateType ) {
-			case DatabaseMetaData.sqlStateSQL99 : {
-				return ExtractedDatabaseMetaData.SQLStateType.SQL99;
-			}
-			case DatabaseMetaData.sqlStateXOpen : {
-				return ExtractedDatabaseMetaData.SQLStateType.XOpen;
-			}
-			default : {
-				return ExtractedDatabaseMetaData.SQLStateType.UNKOWN;
-			}
-		}
-	}
-
-	private static class ExtractedDatabaseMetaDataImpl implements ExtractedDatabaseMetaData {
-		private final boolean supportsRefCursors;
-		private final boolean supportsNamedParameters;
-		private final boolean supportsScrollableResults;
-		private final boolean supportsGetGeneratedKeys;
-		private final boolean supportsBatchUpdates;
-		private final boolean supportsDataDefinitionInTransaction;
-		private final boolean doesDataDefinitionCauseTransactionCommit;
-		private final Set<String> extraKeywords;
-		private final SQLStateType sqlStateType;
-		private final boolean lobLocatorUpdateCopy;
-		private final String connectionSchemaName;
-		private final String connectionCatalogName;
-		private final LinkedHashSet<TypeInfo> typeInfoSet;
-
-		private ExtractedDatabaseMetaDataImpl(
-				boolean supportsRefCursors,
-				boolean supportsNamedParameters,
-				boolean supportsScrollableResults,
-				boolean supportsGetGeneratedKeys,
-				boolean supportsBatchUpdates,
-				boolean supportsDataDefinitionInTransaction,
-				boolean doesDataDefinitionCauseTransactionCommit,
-				Set<String> extraKeywords,
-				SQLStateType sqlStateType,
-				boolean lobLocatorUpdateCopy,
-				String connectionSchemaName,
-				String connectionCatalogName,
-				LinkedHashSet<TypeInfo> typeInfoSet) {
-			this.supportsRefCursors = supportsRefCursors;
-			this.supportsNamedParameters = supportsNamedParameters;
-			this.supportsScrollableResults = supportsScrollableResults;
-			this.supportsGetGeneratedKeys = supportsGetGeneratedKeys;
-			this.supportsBatchUpdates = supportsBatchUpdates;
-			this.supportsDataDefinitionInTransaction = supportsDataDefinitionInTransaction;
-			this.doesDataDefinitionCauseTransactionCommit = doesDataDefinitionCauseTransactionCommit;
-			this.extraKeywords = extraKeywords;
-			this.sqlStateType = sqlStateType;
-			this.lobLocatorUpdateCopy = lobLocatorUpdateCopy;
-			this.connectionSchemaName = connectionSchemaName;
-			this.connectionCatalogName = connectionCatalogName;
-			this.typeInfoSet = typeInfoSet;
-		}
-
-		@Override
-		public boolean supportsRefCursors() {
-			return supportsRefCursors;
-		}
-
-		@Override
-		public boolean supportsNamedParameters() {
-			return supportsNamedParameters;
-		}
-
-		@Override
-		public boolean supportsScrollableResults() {
-			return supportsScrollableResults;
-		}
-
-		@Override
-		public boolean supportsGetGeneratedKeys() {
-			return supportsGetGeneratedKeys;
-		}
-
-		@Override
-		public boolean supportsBatchUpdates() {
-			return supportsBatchUpdates;
-		}
-
-		@Override
-		public boolean supportsDataDefinitionInTransaction() {
-			return supportsDataDefinitionInTransaction;
-		}
-
-		@Override
-		public boolean doesDataDefinitionCauseTransactionCommit() {
-			return doesDataDefinitionCauseTransactionCommit;
-		}
-
-		@Override
-		public Set<String> getExtraKeywords() {
-			return extraKeywords;
-		}
-
-		@Override
-		public SQLStateType getSqlStateType() {
-			return sqlStateType;
-		}
-
-		@Override
-		public boolean doesLobLocatorUpdateCopy() {
-			return lobLocatorUpdateCopy;
-		}
-
-		@Override
-		public String getConnectionSchemaName() {
-			return connectionSchemaName;
-		}
-
-		@Override
-		public String getConnectionCatalogName() {
-			return connectionCatalogName;
-		}
-
-		@Override
-		public LinkedHashSet<TypeInfo> getTypeInfoSet() {
-			return typeInfoSet;
-		}
->>>>>>> f40f814b
 	}
 
 	@Override
