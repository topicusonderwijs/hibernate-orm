--- conflicted
+++ resolved
@@ -290,12 +290,7 @@
 
 		metadataCollector.processSecondPasses( rootMetadataBuildingContext );
 
-<<<<<<< HEAD
-		final XmlMappingOptions xmlMappingOptions = options.getXmlMappingOptions();
-		if ( xmlMappingOptions.isEnabled() ) {
-=======
 		if ( options.isXmlMappingEnabled() ) {
->>>>>>> 8389b1a7
 			final Iterable<AdditionalJaxbMappingProducer> producers = classLoaderService.loadJavaServices( AdditionalJaxbMappingProducer.class );
 			if ( producers != null ) {
 				final EntityHierarchyBuilder hierarchyBuilder = new EntityHierarchyBuilder();
