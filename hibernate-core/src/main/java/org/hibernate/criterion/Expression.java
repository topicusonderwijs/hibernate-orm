/*
 * Hibernate, Relational Persistence for Idiomatic Java
 *
 * Copyright (c) 2008, Red Hat Middleware LLC or third-party contributors as
 * indicated by the @author tags or express copyright attribution
 * statements applied by the authors.  All third-party contributions are
 * distributed under license by Red Hat Middleware LLC.
 *
 * This copyrighted material is made available to anyone wishing to use, modify,
 * copy, or redistribute it subject to the terms and conditions of the GNU
 * Lesser General Public License, as published by the Free Software Foundation.
 *
 * This program is distributed in the hope that it will be useful,
 * but WITHOUT ANY WARRANTY; without even the implied warranty of MERCHANTABILITY
 * or FITNESS FOR A PARTICULAR PURPOSE.  See the GNU Lesser General Public License
 * for more details.
 *
 * You should have received a copy of the GNU Lesser General Public License
 * along with this distribution; if not, write to:
 * Free Software Foundation, Inc.
 * 51 Franklin Street, Fifth Floor
 * Boston, MA  02110-1301  USA
 *
 */
package org.hibernate.criterion;
<<<<<<< HEAD
=======

import org.hibernate.internal.util.collections.ArrayHelper;
>>>>>>> 0b10334e
import org.hibernate.type.Type;

/**
 * @deprecated Use <tt>Restrictions</tt>.
 * @see Restrictions
 * @author Gavin King
 */
public final class Expression extends Restrictions {

	private Expression() {
		//cannot be instantiated
	}

	/**
	 * Apply a constraint expressed in SQL, with the given JDBC
	 * parameters. Any occurrences of <tt>{alias}</tt> will be
	 * replaced by the table alias.
	 *
	 * @deprecated use {@link org.hibernate.criterion.Restrictions#sqlRestriction(String, Object[], Type[])}
	 * @param sql
	 * @param values
	 * @param types
	 * @return Criterion
	 */
	public static Criterion sql(String sql, Object[] values, Type[] types) {
		return new SQLCriterion(sql, values, types);
	}
	/**
	 * Apply a constraint expressed in SQL, with the given JDBC
	 * parameter. Any occurrences of <tt>{alias}</tt> will be replaced
	 * by the table alias.
	 *
	 * @deprecated use {@link org.hibernate.criterion.Restrictions#sqlRestriction(String, Object, Type)}
	 * @param sql
	 * @param value
	 * @param type
	 * @return Criterion
	 */
	public static Criterion sql(String sql, Object value, Type type) {
		return new SQLCriterion(sql, new Object[] { value }, new Type[] { type } );
	}
	/**
	 * Apply a constraint expressed in SQL. Any occurrences of <tt>{alias}</tt>
	 * will be replaced by the table alias.
	 *
	 * @deprecated use {@link org.hibernate.criterion.Restrictions#sqlRestriction(String)}
	 * @param sql
	 * @return Criterion
	 */
	public static Criterion sql(String sql) {
		return new SQLCriterion(sql, ArrayHelper.EMPTY_OBJECT_ARRAY, ArrayHelper.EMPTY_TYPE_ARRAY);
	}

}<|MERGE_RESOLUTION|>--- conflicted
+++ resolved
@@ -23,11 +23,8 @@
  *
  */
 package org.hibernate.criterion;
-<<<<<<< HEAD
-=======
 
 import org.hibernate.internal.util.collections.ArrayHelper;
->>>>>>> 0b10334e
 import org.hibernate.type.Type;
 
 /**
@@ -35,6 +32,7 @@
  * @see Restrictions
  * @author Gavin King
  */
+@Deprecated
 public final class Expression extends Restrictions {
 
 	private Expression() {
@@ -52,7 +50,8 @@
 	 * @param types
 	 * @return Criterion
 	 */
-	public static Criterion sql(String sql, Object[] values, Type[] types) {
+	@Deprecated
+    public static Criterion sql(String sql, Object[] values, Type[] types) {
 		return new SQLCriterion(sql, values, types);
 	}
 	/**
@@ -66,7 +65,8 @@
 	 * @param type
 	 * @return Criterion
 	 */
-	public static Criterion sql(String sql, Object value, Type type) {
+	@Deprecated
+    public static Criterion sql(String sql, Object value, Type type) {
 		return new SQLCriterion(sql, new Object[] { value }, new Type[] { type } );
 	}
 	/**
@@ -77,7 +77,8 @@
 	 * @param sql
 	 * @return Criterion
 	 */
-	public static Criterion sql(String sql) {
+	@Deprecated
+    public static Criterion sql(String sql) {
 		return new SQLCriterion(sql, ArrayHelper.EMPTY_OBJECT_ARRAY, ArrayHelper.EMPTY_TYPE_ARRAY);
 	}
 
