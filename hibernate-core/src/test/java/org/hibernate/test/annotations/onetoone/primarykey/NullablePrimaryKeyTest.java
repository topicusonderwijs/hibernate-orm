--- conflicted
+++ resolved
@@ -10,12 +10,7 @@
 import org.junit.Assert;
 import org.junit.Test;
 
-<<<<<<< HEAD
 import org.hibernate.cfg.AvailableSettings;
-=======
-import org.hibernate.SessionFactory;
-import org.hibernate.cfg.AnnotationConfiguration;
->>>>>>> f40f814b
 import org.hibernate.cfg.Environment;
 import org.hibernate.dialect.SQLServerDialect;
 import org.hibernate.metamodel.MetadataSources;
@@ -38,7 +33,6 @@
 	private static final Logger log = Logger.getLogger( NullablePrimaryKeyTest.class );
     @Test
 	public void testGeneratedSql() {
-<<<<<<< HEAD
 		Properties properties = new Properties();
 		properties.putAll( Environment.getProperties() );
 		properties.setProperty( AvailableSettings.DIALECT, SQLServerDialect.class.getName() );
@@ -75,21 +69,6 @@
 			schemaCreator.doCreation( metadata.getDatabase(), false, target );
 			for ( String s : commands ) {
 				log.debug( s );
-=======
-
-		ServiceRegistry serviceRegistry = null;
-		SessionFactory sf = null;
-		try {
-			AnnotationConfiguration config = new AnnotationConfiguration();
-			config.addAnnotatedClass(Address.class);
-			config.addAnnotatedClass(Person.class);
-			serviceRegistry = ServiceRegistryBuilder.buildServiceRegistry( Environment.getProperties() );
-			sf = config.buildSessionFactory( serviceRegistry );
-			String[] schema = config
-					.generateSchemaCreationScript(new SQLServerDialect());
-			for (String s : schema) {
-                log.debug(s);
->>>>>>> f40f814b
 			}
 			String expectedMappingTableSql = "create table personAddress (person_id numeric(19,0) not null, " +
 					"address_id numeric(19,0), primary key (person_id))";
@@ -99,9 +78,6 @@
 			Assert.fail(e.getMessage());
 		}
 		finally {
-			if ( sf != null ) {
-				sf.close();
-			}
 			if ( serviceRegistry != null ) {
 				ServiceRegistryBuilder.destroy( serviceRegistry );
 			}
