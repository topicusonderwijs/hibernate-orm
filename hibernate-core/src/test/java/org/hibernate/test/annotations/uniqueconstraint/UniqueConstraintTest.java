package org.hibernate.test.annotations.uniqueconstraint;

import static org.junit.Assert.assertFalse;
import static org.junit.Assert.fail;

import java.util.Iterator;

import javax.persistence.Entity;
import javax.persistence.GeneratedValue;
import javax.persistence.Id;
import javax.persistence.Table;
import javax.persistence.UniqueConstraint;

import org.hibernate.JDBCException;
import org.hibernate.Session;
import org.hibernate.Transaction;
<<<<<<< HEAD
import org.hibernate.testing.FailureExpectedWithNewMetamodel;
=======
import org.hibernate.testing.TestForIssue;
>>>>>>> bd7840dd
import org.hibernate.testing.junit4.BaseCoreFunctionalTestCase;
import org.junit.Test;

/**
 * @author Manuel Bernhardt <bernhardt.manuel@gmail.com>
 */
@FailureExpectedWithNewMetamodel
public class UniqueConstraintTest extends BaseCoreFunctionalTestCase {
<<<<<<< HEAD

    @Override
=======
	
>>>>>>> bd7840dd
	protected Class[] getAnnotatedClasses() {
        return new Class[]{
                Room.class,
                Building.class,
                House.class,
                UniqueNoNameA.class,
                UniqueNoNameB.class
        };
    }

	@Test
    public void testUniquenessConstraintWithSuperclassProperty() throws Exception {
        Session s = openSession();
        Transaction tx = s.beginTransaction();
        Room livingRoom = new Room();
        livingRoom.setId(1l);
        livingRoom.setName("livingRoom");
        s.persist(livingRoom);
        s.flush();
        House house = new House();
        house.setId(1l);
        house.setCost(100);
        house.setHeight(1000l);
        house.setRoom(livingRoom);
        s.persist(house);
        s.flush();
        House house2 = new House();
        house2.setId(2l);
        house2.setCost(100);
        house2.setHeight(1001l);
        house2.setRoom(livingRoom);
        s.persist(house2);
        try {
            s.flush();
            fail("Database constraint non-existant");
        } catch(JDBCException e) {
            //success
        }
        tx.rollback();
        s.close();
    }
<<<<<<< HEAD

=======
	
	@Test
	@TestForIssue( jiraKey = "HHH-8026" )
	public void testUnNamedConstraints() {
		Iterator<org.hibernate.mapping.Table> iterator = configuration().getTableMappings();
		org.hibernate.mapping.Table tableA = null;
		org.hibernate.mapping.Table tableB = null;
		while( iterator.hasNext() ) {
			org.hibernate.mapping.Table table = iterator.next();
			if ( table.getName().equals( "UniqueNoNameA" ) ) {
				tableA = table;
			}
			else if ( table.getName().equals( "UniqueNoNameB" ) ) {
				tableB = table;
			}
		}
		
		if ( tableA == null || tableB == null ) {
			fail( "Could not find the expected tables." );
		}
		
		assertFalse( tableA.getUniqueKeyIterator().next().getName().equals(
				tableB.getUniqueKeyIterator().next().getName() ) );
	}
	
	@Entity
	@Table( name = "UniqueNoNameA",
			uniqueConstraints = {@UniqueConstraint(columnNames={"name"})})
	public static class UniqueNoNameA {
		@Id
		@GeneratedValue
		public long id;
		
		public String name;
	}
	
	@Entity
	@Table( name = "UniqueNoNameB",
			uniqueConstraints = {@UniqueConstraint(columnNames={"name"})})
	public static class UniqueNoNameB {
		@Id
		@GeneratedValue
		public long id;
		
		public String name;
	}
    
>>>>>>> bd7840dd
}<|MERGE_RESOLUTION|>--- conflicted
+++ resolved
@@ -14,11 +14,8 @@
 import org.hibernate.JDBCException;
 import org.hibernate.Session;
 import org.hibernate.Transaction;
-<<<<<<< HEAD
 import org.hibernate.testing.FailureExpectedWithNewMetamodel;
-=======
 import org.hibernate.testing.TestForIssue;
->>>>>>> bd7840dd
 import org.hibernate.testing.junit4.BaseCoreFunctionalTestCase;
 import org.junit.Test;
 
@@ -27,12 +24,8 @@
  */
 @FailureExpectedWithNewMetamodel
 public class UniqueConstraintTest extends BaseCoreFunctionalTestCase {
-<<<<<<< HEAD
 
     @Override
-=======
-	
->>>>>>> bd7840dd
 	protected Class[] getAnnotatedClasses() {
         return new Class[]{
                 Room.class,
@@ -74,10 +67,6 @@
         tx.rollback();
         s.close();
     }
-<<<<<<< HEAD
-
-=======
-	
 	@Test
 	@TestForIssue( jiraKey = "HHH-8026" )
 	public void testUnNamedConstraints() {
@@ -124,5 +113,4 @@
 		public String name;
 	}
     
->>>>>>> bd7840dd
 }