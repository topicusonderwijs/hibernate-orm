--- conflicted
+++ resolved
@@ -44,11 +44,7 @@
 /**
  * @author Gavin King
  */
-<<<<<<< HEAD
 @SuppressWarnings("ForLoopReplaceableByForEach")
-=======
-@SuppressWarnings("unchecked")
->>>>>>> 1825a476
 public class UnionSubclassTest extends BaseCoreFunctionalTestCase {
 	@Override
 	public String[] getMappings() {
@@ -110,13 +106,8 @@
 			.setFetchMode("location.beings", FetchMode.JOIN)
 			.list();
 
-<<<<<<< HEAD
-		for (int i=0; i<list.size(); i++ ) {
-			Human h = (Human) list.get(i);
-=======
 		for ( Object aList : list ) {
 			Human h = (Human) aList;
->>>>>>> 1825a476
 			assertTrue( Hibernate.isInitialized( h.getLocation() ) );
 			assertTrue( Hibernate.isInitialized( h.getLocation().getBeings() ) );
 			s.delete( h );
@@ -268,13 +259,7 @@
 		assertFalse( Hibernate.isInitialized( gavin.getThings() ) );
 		assertEquals( ( (Thing) gavin.getThings().get(0) ).getDescription(), "some thing" );
 		s.clear();
-<<<<<<< HEAD
-
-		thing = (Thing) s.get( Thing.class, new Long( thing.getId() ) );
-=======
-		
 		thing = (Thing) s.get( Thing.class, thing.getId() );
->>>>>>> 1825a476
 		assertFalse( Hibernate.isInitialized( thing.getOwner() ) );
 		assertEquals( thing.getOwner().getIdentity(), "gavin" );
 
@@ -388,11 +373,6 @@
 
 		gavin = (Human) s.get( Human.class, gavin.getId() );
 		atl = (Location) s.get( Location.class, atl.getId() );
-<<<<<<< HEAD
-
-=======
-		
->>>>>>> 1825a476
  		atl.addBeing(gavin);
 		assertEquals( 1, s.createQuery("from Human h where h.location.name like '%GA'").list().size() );
 		s.delete(gavin);
