--- conflicted
+++ resolved
@@ -134,14 +134,10 @@
             jaxb( libraries.jaxb )
             jaxb( libraries.jaxb2_basics )
             jaxb( libraries.jaxb2_ant )
-<<<<<<< HEAD
             jaxb( libraries.jaxb2_jaxb )
             jaxb( libraries.jaxb2_jaxb_xjc )
-=======
-
             animalSniffer ( libraries.animal_sniffer )
             javaApiSignature ( libraries.java16_signature )
->>>>>>> 1337d36a
         }
 
         // mac-specific stuff ~~~~~~~~~~~~~~~~~~~~~~~~~~~~~~~~~~~~~~~~~~~~~~~~~~~~~~~~~~~~~~~~~~~~~~~~~~~~~~~~~~~~~~~~~
