--- conflicted
+++ resolved
@@ -102,21 +102,8 @@
 		getSessionFactoryBuilder().buildSessionFactory();
 	}
 
-<<<<<<< HEAD
 	public void rebuildSessionFactory() {
 		releaseSessionFactory();
-=======
-	protected void rebuildSessionFactory() {
-		if ( sessionFactory == null ) {
-			return;
-		}
-		try {
-			sessionFactory.close();
-		}
-		catch (Exception ignore) {
-		}
-
->>>>>>> 6beb5acb
 		buildSessionFactory();
 	}
 
@@ -160,16 +147,9 @@
 
 	@AfterClassOnce
 	@SuppressWarnings( {"UnusedDeclaration"})
-<<<<<<< HEAD
 	private void releaseSessionFactory() {
 		if ( getSessionFactoryBuilder() != null ) {
 			getSessionFactoryBuilder().destory();
-//			setSessionFactoryBuilder( null );
-=======
-	protected void releaseSessionFactory() {
-		if ( sessionFactory == null ) {
-			return;
->>>>>>> 6beb5acb
 		}
 		getTestConfiguration().setConfiguration( null );
 		getTestConfiguration().setMetadata( null );
