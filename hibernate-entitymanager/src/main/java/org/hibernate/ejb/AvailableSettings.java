/*
 * Hibernate, Relational Persistence for Idiomatic Java
 *
 * Copyright (c) 2010, Red Hat Inc. or third-party contributors as
 * indicated by the @author tags or express copyright attribution
 * statements applied by the authors.  All third-party contributions are
 * distributed under license by Red Hat Inc.
 *
 * This copyrighted material is made available to anyone wishing to use, modify,
 * copy, or redistribute it subject to the terms and conditions of the GNU
 * Lesser General Public License, as published by the Free Software Foundation.
 *
 * This program is distributed in the hope that it will be useful,
 * but WITHOUT ANY WARRANTY; without even the implied warranty of MERCHANTABILITY
 * or FITNESS FOR A PARTICULAR PURPOSE.  See the GNU Lesser General Public License
 * for more details.
 *
 * You should have received a copy of the GNU Lesser General Public License
 * along with this distribution; if not, write to:
 * Free Software Foundation, Inc.
 * 51 Franklin Street, Fifth Floor
 * Boston, MA  02110-1301  USA
 */
package org.hibernate.ejb;

/**
 * @deprecated Use {@link org.hibernate.jpa.AvailableSettings} instead
 */
<<<<<<< HEAD
public class AvailableSettings {

	// ~~~~~~~~~~~~~~~~~~~~~~~~~~~~~~~~~~~~~~~~~~~~~~~~~~~~~~~~~~~~~~~~~~~~~~~~~~~~~~~~~~~~~~~~~~~~~~~~~~~~~~~~~~~~~~~~~
	// JPA defined settings
	// ~~~~~~~~~~~~~~~~~~~~~~~~~~~~~~~~~~~~~~~~~~~~~~~~~~~~~~~~~~~~~~~~~~~~~~~~~~~~~~~~~~~~~~~~~~~~~~~~~~~~~~~~~~~~~~~~~

	/**
	 * THe name of the {@link javax.persistence.spi.PersistenceProvider} implementor
	 * <p/>
	 * See JPA 2 sections 9.4.3 and 8.2.1.4
	 */
	public static final String PROVIDER = "javax.persistence.provider";

	/**
	 * The type of transactions supported by the entity managers.
	 * <p/>
	 * See JPA 2 sections 9.4.3 and 8.2.1.2
	 */
	public static final String TRANSACTION_TYPE = "javax.persistence.transactionType";

	/**
	 * The JNDI name of a JTA {@link javax.sql.DataSource}.
	 * <p/>
	 * See JPA 2 sections 9.4.3 and 8.2.1.5
	 */
	public static final String JTA_DATASOURCE = "javax.persistence.jtaDataSource";

	/**
	 * The JNDI name of a non-JTA {@link javax.sql.DataSource}.
	 * <p/>
	 * See JPA 2 sections 9.4.3 and 8.2.1.5
	 */
	public static final String NON_JTA_DATASOURCE = "javax.persistence.nonJtaDataSource";

	/**
	 * The name of a JDBC driver to use to connect to the database.
	 * <p/>
	 * Used in conjunction with {@link #JDBC_URL}, {@link #JDBC_USER} and {@link #JDBC_PASSWORD}
	 * to define how to make connections to the database in lieu of
	 * a datasource (either {@link #JTA_DATASOURCE} or {@link #NON_JTA_DATASOURCE}).
	 * <p/>
	 * See section 8.2.1.9
	 */
	public static final String JDBC_DRIVER = "javax.persistence.jdbc.driver";

	/**
	 * The JDBC connection url to use to connect to the database.
	 * <p/>
	 * Used in conjunction with {@link #JDBC_DRIVER}, {@link #JDBC_USER} and {@link #JDBC_PASSWORD}
	 * to define how to make connections to the database in lieu of
	 * a datasource (either {@link #JTA_DATASOURCE} or {@link #NON_JTA_DATASOURCE}).
	 * <p/>
	 * See section 8.2.1.9
	 */
	public static final String JDBC_URL = "javax.persistence.jdbc.url";

	/**
	 * The JDBC connection user name.
	 * <p/>
	 * Used in conjunction with {@link #JDBC_DRIVER}, {@link #JDBC_URL} and {@link #JDBC_PASSWORD}
	 * to define how to make connections to the database in lieu of
	 * a datasource (either {@link #JTA_DATASOURCE} or {@link #NON_JTA_DATASOURCE}).
	 * <p/>
	 * See section 8.2.1.9
	 */
	public static final String JDBC_USER = "javax.persistence.jdbc.user";

	/**
	 * The JDBC connection password.
	 * <p/>
	 * Used in conjunction with {@link #JDBC_DRIVER}, {@link #JDBC_URL} and {@link #JDBC_USER}
	 * to define how to make connections to the database in lieu of
	 * a datasource (either {@link #JTA_DATASOURCE} or {@link #NON_JTA_DATASOURCE}).
	 * <p/>
	 * See JPA 2 section 8.2.1.9
	 */
	public static final String JDBC_PASSWORD = "javax.persistence.jdbc.password";

	/**
	 * Used to indicate whether second-level (what JPA terms shared cache) caching is
	 * enabled as per the rules defined in JPA 2 section 3.1.7.
	 * <p/>
	 * See JPA 2 sections 9.4.3 and 8.2.1.7
	 * @see javax.persistence.SharedCacheMode
	 */
	public static final String SHARED_CACHE_MODE = "javax.persistence.sharedCache.mode";

	/**
	 * NOTE : Not a valid EMF property...
	 * <p/>
	 * Used to indicate if the provider should attempt to retrieve requested data
	 * in the shared cache.
	 *
	 * @see javax.persistence.CacheRetrieveMode
	 */
	public static final String SHARED_CACHE_RETRIEVE_MODE ="javax.persistence.cache.retrieveMode";

	/**
	 * NOTE : Not a valid EMF property...
	 * <p/>
	 * Used to indicate if the provider should attempt to store data loaded from the database
	 * in the shared cache.
	 *
	 * @see javax.persistence.CacheStoreMode
	 */
	public static final String SHARED_CACHE_STORE_MODE ="javax.persistence.cache.storeMode";

	/**
	 * Used to indicate what form of automatic validation is in effect as per rules defined
	 * in JPA 2 section 3.6.1.1
	 * <p/>
	 * See JPA 2 sections 9.4.3 and 8.2.1.8
	 * @see javax.persistence.ValidationMode
	 */
	public static final String VALIDATION_MODE = "javax.persistence.validation.mode";

	/**
	 * Used to pass along any discovered validator factory.
	 */
	public static final String VALIDATION_FACTORY = "javax.persistence.validation.factory";

	/**
	 * Used to request (hint) a pessimistic lock scope.
	 * <p/>
	 * See JPA 2 sections 8.2.1.9 and 3.4.4.3
	 */
	public static final String LOCK_SCOPE = "javax.persistence.lock.scope";

	/**
	 * Used to request (hint) a pessimistic lock timeout (in milliseconds).
	 * <p/>
	 * See JPA 2 sections 8.2.1.9 and 3.4.4.3
	 */
	public static final String LOCK_TIMEOUT = "javax.persistence.lock.timeout";

	/**
	 * Used to coordinate with bean validators
	 * <p/>
	 * See JPA 2 section 8.2.1.9
	 */
	public static final String PERSIST_VALIDATION_GROUP = "javax.persistence.validation.group.pre-persist";

	/**
	 * Used to coordinate with bean validators
	 * <p/>
	 * See JPA 2 section 8.2.1.9
	 */
	public static final String UPDATE_VALIDATION_GROUP = "javax.persistence.validation.group.pre-update";

	/**
	 * Used to coordinate with bean validators
	 * <p/>
	 * See JPA 2 section 8.2.1.9
	 */
	public static final String REMOVE_VALIDATION_GROUP = "javax.persistence.validation.group.pre-remove";


	// ~~~~~~~~~~~~~~~~~~~~~~~~~~~~~~~~~~~~~~~~~~~~~~~~~~~~~~~~~~~~~~~~~~~~~~~~~~~~~~~~~~~~~~~~~~~~~~~~~~~~~~~~~~~~~~~~~
	// Hibernate specific settings
	// ~~~~~~~~~~~~~~~~~~~~~~~~~~~~~~~~~~~~~~~~~~~~~~~~~~~~~~~~~~~~~~~~~~~~~~~~~~~~~~~~~~~~~~~~~~~~~~~~~~~~~~~~~~~~~~~~~

	/**
	 * Query hint (aka {@link javax.persistence.Query#setHint}) for applying
	 * an alias specific lock mode (aka {@link org.hibernate.Query#setLockMode}).
	 * <p/>
	 * Either {@link org.hibernate.LockMode} or {@link javax.persistence.LockModeType}
	 * are accepted.  Also the String names of either are accepted as well.  <tt>null</tt>
	 * is additionally accepted as meaning {@link org.hibernate.LockMode#NONE}.
	 * <p/>
	 * Usage is to concatenate this setting name and the alias name together, separated
	 * by a dot.  For example<code>Query.setHint( "org.hibernate.lockMode.a", someLockMode )</code>
	 * would apply <code>someLockMode</code> to the alias <code>"a"</code>.
	 */
	//Use the org.hibernate prefix. instead of hibernate. as it is a query hint se QueryHints
	public static final String ALIAS_SPECIFIC_LOCK_MODE = "org.hibernate.lockMode";

	/**
	 * JAR autodetection artifacts class, hbm
	 */
	public static final String AUTODETECTION = "hibernate.archive.autodetection";

	/**
	 * cfg.xml configuration file used
	 */
	public static final String CFG_FILE = "hibernate.ejb.cfgfile";

	/**
	 * Caching configuration should follow the following pattern
	 * hibernate.ejb.classcache.<fully.qualified.Classname> usage[, region]
	 * where usage is the cache strategy used and region the cache region name
	 */
	public static final String CLASS_CACHE_PREFIX = "hibernate.ejb.classcache";

	/**
	 * Caching configuration should follow the following pattern
	 * hibernate.ejb.collectioncache.<fully.qualified.Classname>.<role> usage[, region]
	 * where usage is the cache strategy used and region the cache region name
	 */
	public static final String COLLECTION_CACHE_PREFIX = "hibernate.ejb.collectioncache";

	/**
	 * Interceptor class name, the class has to have a no-arg constructor
	 * the interceptor instance is shared amongst all EntityManager of a given EntityManagerFactory
	 *
	 * @deprecated Use {@link org.hibernate.cfg.AvailableSettings#INTERCEPTOR} instead
	 */
	@Deprecated
	public static final String INTERCEPTOR = "hibernate.ejb.interceptor";

	/**
	 * Interceptor class name, the class has to have a no-arg constructor
	 */
	public static final String SESSION_INTERCEPTOR = "hibernate.ejb.interceptor.session_scoped";

	/**
	 * SessionFactoryObserver class name, the class must have a no-arg constructor
	 */
	public static final String SESSION_FACTORY_OBSERVER = "hibernate.ejb.session_factory_observer";

	/**
	 * Naming strategy class name, the class has to have a no-arg constructor
	 */
	public static final String NAMING_STRATEGY = "hibernate.ejb.naming_strategy";

	/**
	 * IdentifierGeneratorStrategyProvider class name, the class must have a no-arg constructor
	 * @deprecated if possible wait of Hibernate 4.1 and theService registry (MutableIdentifierGeneratorStrategy service)
	 */
	public static final String IDENTIFIER_GENERATOR_STRATEGY_PROVIDER = "hibernate.ejb.identifier_generator_strategy_provider";

	/**
	 * Event configuration should follow the following pattern
	 * hibernate.ejb.event.[eventType] f.q.c.n.EventListener1, f.q.c.n.EventListener12 ...
	 */
	public static final String EVENT_LISTENER_PREFIX = "hibernate.ejb.event";

	/**
	 * Enable the class file enhancement
	 */
	public static final String USE_CLASS_ENHANCER = "hibernate.ejb.use_class_enhancer";

	/**
	 * Whether or not discard persistent context on entityManager.close()
	 * The EJB3 compliant and default choice is false
	 */
	public static final String DISCARD_PC_ON_CLOSE = "hibernate.ejb.discard_pc_on_close";

	/**
	 * Consider this as experimental
	 * It is not recommended to set up this property, the configuration is stored
	 * in the JNDI in a serialized form
	 */
	public static final String CONFIGURATION_JNDI_NAME = "hibernate.ejb.configuration_jndi_name";

	/**
	 * Used to determine flush mode.
	 */
	//Use the org.hibernate prefix. instead of hibernate. as it is a query hint se QueryHints
	public static final String FLUSH_MODE = "org.hibernate.flushMode";

	/**
	 * Pass an implementation of {@link org.hibernate.ejb.packaging.Scanner}:
	 *  - preferably an actual instance
	 *  - or a class name with a no-arg constructor 
	 */
	public static final String SCANNER = "hibernate.ejb.resource_scanner";

	/**
	 * List of classes names
	 * Internal use only
	 */
	public static final String CLASS_NAMES = "hibernate.ejb.classes";

	/**
	 * List of annotated packages
	 * Internal use only
	 */
	public static final String PACKAGE_NAMES = "hibernate.ejb.packages";

	/**
	 * EntityManagerFactory name
	 */
	public static final String ENTITY_MANAGER_FACTORY_NAME = "hibernate.ejb.entitymanager_factory_name";

	/**
	 * @deprecated use {@link #JPA_METAMODEL_POPULATION} instead.
	 */
	@Deprecated
	public static final String JPA_METAMODEL_GENERATION = "hibernate.ejb.metamodel.generation";

	/**
	 * Setting that controls whether we seek out JPA "static metamodel" classes and populate them.  Accepts
	 * 3 values:<ul>
	 *     <li>
	 *         <b>enabled</b> - Do the population
	 *     </li>
	 *     <li>
	 *         <b>disabled</b> - Do not do the population
	 *     </li>
	 *     <li>
	 *         <b>ignoreUnsupported</b> - Do the population, but ignore any non-JPA features that would otherwise
	 *         result in the population failing.
	 *     </li>
	 * </ul>
	 *
	 */
	public static final String JPA_METAMODEL_POPULATION = "hibernate.ejb.metamodel.population";


	/**
	 * List of classes names
	 * Internal use only
	 */
	public static final String XML_FILE_NAMES = "hibernate.ejb.xml_files";
	public static final String HBXML_FILES = "hibernate.hbmxml.files";
	public static final String LOADED_CLASSES = "hibernate.ejb.loaded.classes";
	public static final String JACC_CONTEXT_ID = "hibernate.jacc.ctx.id";
	public static final String JACC_PREFIX = "hibernate.jacc";
	public static final String JACC_ENABLED = "hibernate.jacc.enabled";
	public static final String PERSISTENCE_UNIT_NAME = "hibernate.ejb.persistenceUnitName";

=======
@Deprecated
public interface AvailableSettings extends org.hibernate.jpa.AvailableSettings {
>>>>>>> 6f1423a8
}<|MERGE_RESOLUTION|>--- conflicted
+++ resolved
@@ -26,330 +26,6 @@
 /**
  * @deprecated Use {@link org.hibernate.jpa.AvailableSettings} instead
  */
-<<<<<<< HEAD
-public class AvailableSettings {
-
-	// ~~~~~~~~~~~~~~~~~~~~~~~~~~~~~~~~~~~~~~~~~~~~~~~~~~~~~~~~~~~~~~~~~~~~~~~~~~~~~~~~~~~~~~~~~~~~~~~~~~~~~~~~~~~~~~~~~
-	// JPA defined settings
-	// ~~~~~~~~~~~~~~~~~~~~~~~~~~~~~~~~~~~~~~~~~~~~~~~~~~~~~~~~~~~~~~~~~~~~~~~~~~~~~~~~~~~~~~~~~~~~~~~~~~~~~~~~~~~~~~~~~
-
-	/**
-	 * THe name of the {@link javax.persistence.spi.PersistenceProvider} implementor
-	 * <p/>
-	 * See JPA 2 sections 9.4.3 and 8.2.1.4
-	 */
-	public static final String PROVIDER = "javax.persistence.provider";
-
-	/**
-	 * The type of transactions supported by the entity managers.
-	 * <p/>
-	 * See JPA 2 sections 9.4.3 and 8.2.1.2
-	 */
-	public static final String TRANSACTION_TYPE = "javax.persistence.transactionType";
-
-	/**
-	 * The JNDI name of a JTA {@link javax.sql.DataSource}.
-	 * <p/>
-	 * See JPA 2 sections 9.4.3 and 8.2.1.5
-	 */
-	public static final String JTA_DATASOURCE = "javax.persistence.jtaDataSource";
-
-	/**
-	 * The JNDI name of a non-JTA {@link javax.sql.DataSource}.
-	 * <p/>
-	 * See JPA 2 sections 9.4.3 and 8.2.1.5
-	 */
-	public static final String NON_JTA_DATASOURCE = "javax.persistence.nonJtaDataSource";
-
-	/**
-	 * The name of a JDBC driver to use to connect to the database.
-	 * <p/>
-	 * Used in conjunction with {@link #JDBC_URL}, {@link #JDBC_USER} and {@link #JDBC_PASSWORD}
-	 * to define how to make connections to the database in lieu of
-	 * a datasource (either {@link #JTA_DATASOURCE} or {@link #NON_JTA_DATASOURCE}).
-	 * <p/>
-	 * See section 8.2.1.9
-	 */
-	public static final String JDBC_DRIVER = "javax.persistence.jdbc.driver";
-
-	/**
-	 * The JDBC connection url to use to connect to the database.
-	 * <p/>
-	 * Used in conjunction with {@link #JDBC_DRIVER}, {@link #JDBC_USER} and {@link #JDBC_PASSWORD}
-	 * to define how to make connections to the database in lieu of
-	 * a datasource (either {@link #JTA_DATASOURCE} or {@link #NON_JTA_DATASOURCE}).
-	 * <p/>
-	 * See section 8.2.1.9
-	 */
-	public static final String JDBC_URL = "javax.persistence.jdbc.url";
-
-	/**
-	 * The JDBC connection user name.
-	 * <p/>
-	 * Used in conjunction with {@link #JDBC_DRIVER}, {@link #JDBC_URL} and {@link #JDBC_PASSWORD}
-	 * to define how to make connections to the database in lieu of
-	 * a datasource (either {@link #JTA_DATASOURCE} or {@link #NON_JTA_DATASOURCE}).
-	 * <p/>
-	 * See section 8.2.1.9
-	 */
-	public static final String JDBC_USER = "javax.persistence.jdbc.user";
-
-	/**
-	 * The JDBC connection password.
-	 * <p/>
-	 * Used in conjunction with {@link #JDBC_DRIVER}, {@link #JDBC_URL} and {@link #JDBC_USER}
-	 * to define how to make connections to the database in lieu of
-	 * a datasource (either {@link #JTA_DATASOURCE} or {@link #NON_JTA_DATASOURCE}).
-	 * <p/>
-	 * See JPA 2 section 8.2.1.9
-	 */
-	public static final String JDBC_PASSWORD = "javax.persistence.jdbc.password";
-
-	/**
-	 * Used to indicate whether second-level (what JPA terms shared cache) caching is
-	 * enabled as per the rules defined in JPA 2 section 3.1.7.
-	 * <p/>
-	 * See JPA 2 sections 9.4.3 and 8.2.1.7
-	 * @see javax.persistence.SharedCacheMode
-	 */
-	public static final String SHARED_CACHE_MODE = "javax.persistence.sharedCache.mode";
-
-	/**
-	 * NOTE : Not a valid EMF property...
-	 * <p/>
-	 * Used to indicate if the provider should attempt to retrieve requested data
-	 * in the shared cache.
-	 *
-	 * @see javax.persistence.CacheRetrieveMode
-	 */
-	public static final String SHARED_CACHE_RETRIEVE_MODE ="javax.persistence.cache.retrieveMode";
-
-	/**
-	 * NOTE : Not a valid EMF property...
-	 * <p/>
-	 * Used to indicate if the provider should attempt to store data loaded from the database
-	 * in the shared cache.
-	 *
-	 * @see javax.persistence.CacheStoreMode
-	 */
-	public static final String SHARED_CACHE_STORE_MODE ="javax.persistence.cache.storeMode";
-
-	/**
-	 * Used to indicate what form of automatic validation is in effect as per rules defined
-	 * in JPA 2 section 3.6.1.1
-	 * <p/>
-	 * See JPA 2 sections 9.4.3 and 8.2.1.8
-	 * @see javax.persistence.ValidationMode
-	 */
-	public static final String VALIDATION_MODE = "javax.persistence.validation.mode";
-
-	/**
-	 * Used to pass along any discovered validator factory.
-	 */
-	public static final String VALIDATION_FACTORY = "javax.persistence.validation.factory";
-
-	/**
-	 * Used to request (hint) a pessimistic lock scope.
-	 * <p/>
-	 * See JPA 2 sections 8.2.1.9 and 3.4.4.3
-	 */
-	public static final String LOCK_SCOPE = "javax.persistence.lock.scope";
-
-	/**
-	 * Used to request (hint) a pessimistic lock timeout (in milliseconds).
-	 * <p/>
-	 * See JPA 2 sections 8.2.1.9 and 3.4.4.3
-	 */
-	public static final String LOCK_TIMEOUT = "javax.persistence.lock.timeout";
-
-	/**
-	 * Used to coordinate with bean validators
-	 * <p/>
-	 * See JPA 2 section 8.2.1.9
-	 */
-	public static final String PERSIST_VALIDATION_GROUP = "javax.persistence.validation.group.pre-persist";
-
-	/**
-	 * Used to coordinate with bean validators
-	 * <p/>
-	 * See JPA 2 section 8.2.1.9
-	 */
-	public static final String UPDATE_VALIDATION_GROUP = "javax.persistence.validation.group.pre-update";
-
-	/**
-	 * Used to coordinate with bean validators
-	 * <p/>
-	 * See JPA 2 section 8.2.1.9
-	 */
-	public static final String REMOVE_VALIDATION_GROUP = "javax.persistence.validation.group.pre-remove";
-
-
-	// ~~~~~~~~~~~~~~~~~~~~~~~~~~~~~~~~~~~~~~~~~~~~~~~~~~~~~~~~~~~~~~~~~~~~~~~~~~~~~~~~~~~~~~~~~~~~~~~~~~~~~~~~~~~~~~~~~
-	// Hibernate specific settings
-	// ~~~~~~~~~~~~~~~~~~~~~~~~~~~~~~~~~~~~~~~~~~~~~~~~~~~~~~~~~~~~~~~~~~~~~~~~~~~~~~~~~~~~~~~~~~~~~~~~~~~~~~~~~~~~~~~~~
-
-	/**
-	 * Query hint (aka {@link javax.persistence.Query#setHint}) for applying
-	 * an alias specific lock mode (aka {@link org.hibernate.Query#setLockMode}).
-	 * <p/>
-	 * Either {@link org.hibernate.LockMode} or {@link javax.persistence.LockModeType}
-	 * are accepted.  Also the String names of either are accepted as well.  <tt>null</tt>
-	 * is additionally accepted as meaning {@link org.hibernate.LockMode#NONE}.
-	 * <p/>
-	 * Usage is to concatenate this setting name and the alias name together, separated
-	 * by a dot.  For example<code>Query.setHint( "org.hibernate.lockMode.a", someLockMode )</code>
-	 * would apply <code>someLockMode</code> to the alias <code>"a"</code>.
-	 */
-	//Use the org.hibernate prefix. instead of hibernate. as it is a query hint se QueryHints
-	public static final String ALIAS_SPECIFIC_LOCK_MODE = "org.hibernate.lockMode";
-
-	/**
-	 * JAR autodetection artifacts class, hbm
-	 */
-	public static final String AUTODETECTION = "hibernate.archive.autodetection";
-
-	/**
-	 * cfg.xml configuration file used
-	 */
-	public static final String CFG_FILE = "hibernate.ejb.cfgfile";
-
-	/**
-	 * Caching configuration should follow the following pattern
-	 * hibernate.ejb.classcache.<fully.qualified.Classname> usage[, region]
-	 * where usage is the cache strategy used and region the cache region name
-	 */
-	public static final String CLASS_CACHE_PREFIX = "hibernate.ejb.classcache";
-
-	/**
-	 * Caching configuration should follow the following pattern
-	 * hibernate.ejb.collectioncache.<fully.qualified.Classname>.<role> usage[, region]
-	 * where usage is the cache strategy used and region the cache region name
-	 */
-	public static final String COLLECTION_CACHE_PREFIX = "hibernate.ejb.collectioncache";
-
-	/**
-	 * Interceptor class name, the class has to have a no-arg constructor
-	 * the interceptor instance is shared amongst all EntityManager of a given EntityManagerFactory
-	 *
-	 * @deprecated Use {@link org.hibernate.cfg.AvailableSettings#INTERCEPTOR} instead
-	 */
-	@Deprecated
-	public static final String INTERCEPTOR = "hibernate.ejb.interceptor";
-
-	/**
-	 * Interceptor class name, the class has to have a no-arg constructor
-	 */
-	public static final String SESSION_INTERCEPTOR = "hibernate.ejb.interceptor.session_scoped";
-
-	/**
-	 * SessionFactoryObserver class name, the class must have a no-arg constructor
-	 */
-	public static final String SESSION_FACTORY_OBSERVER = "hibernate.ejb.session_factory_observer";
-
-	/**
-	 * Naming strategy class name, the class has to have a no-arg constructor
-	 */
-	public static final String NAMING_STRATEGY = "hibernate.ejb.naming_strategy";
-
-	/**
-	 * IdentifierGeneratorStrategyProvider class name, the class must have a no-arg constructor
-	 * @deprecated if possible wait of Hibernate 4.1 and theService registry (MutableIdentifierGeneratorStrategy service)
-	 */
-	public static final String IDENTIFIER_GENERATOR_STRATEGY_PROVIDER = "hibernate.ejb.identifier_generator_strategy_provider";
-
-	/**
-	 * Event configuration should follow the following pattern
-	 * hibernate.ejb.event.[eventType] f.q.c.n.EventListener1, f.q.c.n.EventListener12 ...
-	 */
-	public static final String EVENT_LISTENER_PREFIX = "hibernate.ejb.event";
-
-	/**
-	 * Enable the class file enhancement
-	 */
-	public static final String USE_CLASS_ENHANCER = "hibernate.ejb.use_class_enhancer";
-
-	/**
-	 * Whether or not discard persistent context on entityManager.close()
-	 * The EJB3 compliant and default choice is false
-	 */
-	public static final String DISCARD_PC_ON_CLOSE = "hibernate.ejb.discard_pc_on_close";
-
-	/**
-	 * Consider this as experimental
-	 * It is not recommended to set up this property, the configuration is stored
-	 * in the JNDI in a serialized form
-	 */
-	public static final String CONFIGURATION_JNDI_NAME = "hibernate.ejb.configuration_jndi_name";
-
-	/**
-	 * Used to determine flush mode.
-	 */
-	//Use the org.hibernate prefix. instead of hibernate. as it is a query hint se QueryHints
-	public static final String FLUSH_MODE = "org.hibernate.flushMode";
-
-	/**
-	 * Pass an implementation of {@link org.hibernate.ejb.packaging.Scanner}:
-	 *  - preferably an actual instance
-	 *  - or a class name with a no-arg constructor 
-	 */
-	public static final String SCANNER = "hibernate.ejb.resource_scanner";
-
-	/**
-	 * List of classes names
-	 * Internal use only
-	 */
-	public static final String CLASS_NAMES = "hibernate.ejb.classes";
-
-	/**
-	 * List of annotated packages
-	 * Internal use only
-	 */
-	public static final String PACKAGE_NAMES = "hibernate.ejb.packages";
-
-	/**
-	 * EntityManagerFactory name
-	 */
-	public static final String ENTITY_MANAGER_FACTORY_NAME = "hibernate.ejb.entitymanager_factory_name";
-
-	/**
-	 * @deprecated use {@link #JPA_METAMODEL_POPULATION} instead.
-	 */
-	@Deprecated
-	public static final String JPA_METAMODEL_GENERATION = "hibernate.ejb.metamodel.generation";
-
-	/**
-	 * Setting that controls whether we seek out JPA "static metamodel" classes and populate them.  Accepts
-	 * 3 values:<ul>
-	 *     <li>
-	 *         <b>enabled</b> - Do the population
-	 *     </li>
-	 *     <li>
-	 *         <b>disabled</b> - Do not do the population
-	 *     </li>
-	 *     <li>
-	 *         <b>ignoreUnsupported</b> - Do the population, but ignore any non-JPA features that would otherwise
-	 *         result in the population failing.
-	 *     </li>
-	 * </ul>
-	 *
-	 */
-	public static final String JPA_METAMODEL_POPULATION = "hibernate.ejb.metamodel.population";
-
-
-	/**
-	 * List of classes names
-	 * Internal use only
-	 */
-	public static final String XML_FILE_NAMES = "hibernate.ejb.xml_files";
-	public static final String HBXML_FILES = "hibernate.hbmxml.files";
-	public static final String LOADED_CLASSES = "hibernate.ejb.loaded.classes";
-	public static final String JACC_CONTEXT_ID = "hibernate.jacc.ctx.id";
-	public static final String JACC_PREFIX = "hibernate.jacc";
-	public static final String JACC_ENABLED = "hibernate.jacc.enabled";
-	public static final String PERSISTENCE_UNIT_NAME = "hibernate.ejb.persistenceUnitName";
-
-=======
 @Deprecated
 public interface AvailableSettings extends org.hibernate.jpa.AvailableSettings {
->>>>>>> 6f1423a8
 }