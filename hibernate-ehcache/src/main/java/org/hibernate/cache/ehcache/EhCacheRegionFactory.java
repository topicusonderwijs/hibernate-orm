--- conflicted
+++ resolved
@@ -23,6 +23,7 @@
  */
 package org.hibernate.cache.ehcache;
 
+import java.net.MalformedURLException;
 import java.net.URL;
 import java.util.Properties;
 
@@ -33,14 +34,9 @@
 import org.jboss.logging.Logger;
 
 import org.hibernate.cache.CacheException;
-<<<<<<< HEAD
-import org.hibernate.cache.ehcache.internal.util.HibernateUtil;
 import org.hibernate.engine.config.spi.ConfigurationService;
 import org.hibernate.engine.config.spi.StandardConverters;
-=======
 import org.hibernate.cache.ehcache.internal.util.HibernateEhcacheUtils;
-import org.hibernate.cfg.Settings;
->>>>>>> f40f814b
 
 /**
  * A non-singleton EhCacheRegionFactory implementation.
@@ -57,15 +53,7 @@
 			EhCacheRegionFactory.class.getName()
 	);
 
-<<<<<<< HEAD
-    private static final EhCacheMessageLogger LOG = Logger.getMessageLogger(
-            EhCacheMessageLogger.class,
-            EhCacheRegionFactory.class.getName()
-    );
 
-	@Override
-	public void start() {
-=======
 	/**
 	 * Creates a non-singleton EhCacheRegionFactory
 	 */
@@ -84,18 +72,16 @@
 	}
 
 	@Override
-	public void start(Settings settings, Properties properties) throws CacheException {
-		this.settings = settings;
->>>>>>> f40f814b
+	public void start() {
 		if ( manager != null ) {
 			LOG.attemptToRestartAlreadyStartedEhCacheProvider();
 			return;
 		}
 
 		try {
-<<<<<<< HEAD
 			ConfigurationService configurationService = getServiceRegistry().getService( ConfigurationService.class );
-			String configurationResourceName = configurationService.getSetting( NET_SF_EHCACHE_CONFIGURATION_RESOURCE_NAME,
+			String configurationResourceName = configurationService.getSetting(
+					NET_SF_EHCACHE_CONFIGURATION_RESOURCE_NAME,
 					StandardConverters.STRING, null
 			);
 			if ( configurationResourceName == null || configurationResourceName.length() == 0 ) {
@@ -110,32 +96,14 @@
 				catch ( MalformedURLException e ) {
 					url = loadResource( configurationResourceName );
 				}
-				Configuration configuration = HibernateUtil.loadAndCorrectConfiguration( url );
+				Configuration configuration = HibernateEhcacheUtils.loadAndCorrectConfiguration( url );
 				manager = new CacheManager( configuration );
 			}
-			Properties properties = new Properties(  );
+			Properties properties = new Properties();
 			properties.putAll( configurationService.getSettings() );
 			mbeanRegistrationHelper.registerMBean( manager, properties );
 		}
 		catch ( net.sf.ehcache.CacheException e ) {
-=======
-			String configurationResourceName = null;
-			if ( properties != null ) {
-				configurationResourceName = (String) properties.get( NET_SF_EHCACHE_CONFIGURATION_RESOURCE_NAME );
-			}
-			if ( configurationResourceName == null || configurationResourceName.length() == 0 ) {
-				final Configuration configuration = ConfigurationFactory.parseConfiguration();
-				manager = new CacheManager( configuration );
-			}
-			else {
-				final URL url = loadResource( configurationResourceName );
-				final Configuration configuration = HibernateEhcacheUtils.loadAndCorrectConfiguration( url );
-				manager = new CacheManager( configuration );
-			}
-			mbeanRegistrationHelper.registerMBean( manager, properties );
-		}
-		catch (net.sf.ehcache.CacheException e) {
->>>>>>> f40f814b
 			if ( e.getMessage().startsWith(
 					"Cannot parseConfiguration CacheManager. Attempt to create a new instance of " +
 							"CacheManager using the diskStorePath"
@@ -161,7 +129,7 @@
 				manager = null;
 			}
 		}
-		catch (net.sf.ehcache.CacheException e) {
+		catch ( net.sf.ehcache.CacheException e ) {
 			throw new CacheException( e );
 		}
 	}
